/*
 * Licensed to the Apache Software Foundation (ASF) under one or more
 * contributor license agreements.  See the NOTICE file distributed with
 * this work for additional information regarding copyright ownership.
 * The ASF licenses this file to You under the Apache License, Version 2.0
 * (the "License"); you may not use this file except in compliance with
 * the License.  You may obtain a copy of the License at
 *
 *    http://www.apache.org/licenses/LICENSE-2.0
 *
 * Unless required by applicable law or agreed to in writing, software
 * distributed under the License is distributed on an "AS IS" BASIS,
 * WITHOUT WARRANTIES OR CONDITIONS OF ANY KIND, either express or implied.
 * See the License for the specific language governing permissions and
 * limitations under the License.
 */

package org.apache.spark.rdd

import java.util.Random

import scala.collection.Map
import scala.collection.JavaConversions.mapAsScalaMap
import scala.collection.mutable.ArrayBuffer

import scala.collection.mutable.HashMap
import scala.reflect.{classTag, ClassTag}

import org.apache.hadoop.io.BytesWritable
import org.apache.hadoop.io.compress.CompressionCodec
import org.apache.hadoop.io.NullWritable
import org.apache.hadoop.io.Text
import org.apache.hadoop.mapred.TextOutputFormat

import it.unimi.dsi.fastutil.objects.{Object2LongOpenHashMap => OLMap}

import org.apache.spark.Partitioner._
import org.apache.spark.api.java.JavaRDD
import org.apache.spark.partial.BoundedDouble
import org.apache.spark.partial.CountEvaluator
import org.apache.spark.partial.GroupedCountEvaluator
import org.apache.spark.partial.PartialResult
import org.apache.spark.storage.StorageLevel
import org.apache.spark.util.{Utils, BoundedPriorityQueue}

import org.apache.spark.SparkContext._
import org.apache.spark._

/**
 * A Resilient Distributed Dataset (RDD), the basic abstraction in Spark. Represents an immutable,
 * partitioned collection of elements that can be operated on in parallel. This class contains the
 * basic operations available on all RDDs, such as `map`, `filter`, and `persist`. In addition,
 * [[org.apache.spark.rdd.PairRDDFunctions]] contains operations available only on RDDs of key-value
 * pairs, such as `groupByKey` and `join`; [[org.apache.spark.rdd.DoubleRDDFunctions]] contains
 * operations available only on RDDs of Doubles; and [[org.apache.spark.rdd.SequenceFileRDDFunctions]]
 * contains operations available on RDDs that can be saved as SequenceFiles. These operations are
 * automatically available on any RDD of the right type (e.g. RDD[(Int, Int)] through implicit
 * conversions when you `import org.apache.spark.SparkContext._`.
 *
 * Internally, each RDD is characterized by five main properties:
 *
 *  - A list of partitions
 *  - A function for computing each split
 *  - A list of dependencies on other RDDs
 *  - Optionally, a Partitioner for key-value RDDs (e.g. to say that the RDD is hash-partitioned)
 *  - Optionally, a list of preferred locations to compute each split on (e.g. block locations for
 *    an HDFS file)
 *
 * All of the scheduling and execution in Spark is done based on these methods, allowing each RDD
 * to implement its own way of computing itself. Indeed, users can implement custom RDDs (e.g. for
 * reading data from a new storage system) by overriding these functions. Please refer to the
 * [[http://www.cs.berkeley.edu/~matei/papers/2012/nsdi_spark.pdf Spark paper]] for more details
 * on RDD internals.
 */
abstract class RDD[T: ClassTag](
    @transient private var sc: SparkContext,
    @transient private var deps: Seq[Dependency[_]]
  ) extends Serializable with Logging {

  /** Construct an RDD with just a one-to-one dependency on one parent */
  def this(@transient oneParent: RDD[_]) =
    this(oneParent.context , List(new OneToOneDependency(oneParent)))

  // =======================================================================
  // Methods that should be implemented by subclasses of RDD
  // =======================================================================

  /** Implemented by subclasses to compute a given partition. */
  def compute(split: Partition, context: TaskContext): Iterator[T]

  /**
   * Implemented by subclasses to return the set of partitions in this RDD. This method will only
   * be called once, so it is safe to implement a time-consuming computation in it.
   */
  protected def getPartitions: Array[Partition]

  /**
   * Implemented by subclasses to return how this RDD depends on parent RDDs. This method will only
   * be called once, so it is safe to implement a time-consuming computation in it.
   */
  protected def getDependencies: Seq[Dependency[_]] = deps

  /** Optionally overridden by subclasses to specify placement preferences. */
  protected def getPreferredLocations(split: Partition): Seq[String] = Nil

  /** Optionally overridden by subclasses to specify how they are partitioned. */
  val partitioner: Option[Partitioner] = None

  // =======================================================================
  // Methods and fields available on all RDDs
  // =======================================================================

  /** The SparkContext that created this RDD. */
  def sparkContext: SparkContext = sc

  /** A unique ID for this RDD (within its SparkContext). */
  val id: Int = sc.newRddId()

  /** A friendly name for this RDD */
  var name: String = null

  /** Assign a name to this RDD */
  def setName(_name: String) = {
    name = _name
    this
  }

  /** User-defined generator of this RDD*/
  var generator = Utils.getCallSiteInfo.firstUserClass

  /** Reset generator*/
  def setGenerator(_generator: String) = {
    generator = _generator
  }

  /**
   * Set this RDD's storage level to persist its values across operations after the first time
   * it is computed. This can only be used to assign a new storage level if the RDD does not
   * have a storage level set yet..
   */
  def persist(newLevel: StorageLevel): RDD[T] = {
    // TODO: Handle changes of StorageLevel
    if (storageLevel != StorageLevel.NONE && newLevel != storageLevel) {
      throw new UnsupportedOperationException(
        "Cannot change storage level of an RDD after it was already assigned a level")
    }
    storageLevel = newLevel
    // Register the RDD with the SparkContext
    sc.persistentRdds(id) = this
    this
  }

  /** Persist this RDD with the default storage level (`MEMORY_ONLY`). */
  def persist(): RDD[T] = persist(StorageLevel.MEMORY_ONLY)

  /** Persist this RDD with the default storage level (`MEMORY_ONLY`). */
  def cache(): RDD[T] = persist()

  /**
   * Mark the RDD as non-persistent, and remove all blocks for it from memory and disk.
   *
   * @param blocking Whether to block until all blocks are deleted.
   * @return This RDD.
   */
  def unpersist(blocking: Boolean = true): RDD[T] = {
    logInfo("Removing RDD " + id + " from persistence list")
    sc.env.blockManager.master.removeRdd(id, blocking)
    sc.persistentRdds.remove(id)
    storageLevel = StorageLevel.NONE
    this
  }

  /** Get the RDD's current storage level, or StorageLevel.NONE if none is set. */
  def getStorageLevel = storageLevel

  // Our dependencies and partitions will be gotten by calling subclass's methods below, and will
  // be overwritten when we're checkpointed
  private var dependencies_ : Seq[Dependency[_]] = null
  @transient private var partitions_ : Array[Partition] = null

  /** An Option holding our checkpoint RDD, if we are checkpointed */
  private def checkpointRDD: Option[RDD[T]] = checkpointData.flatMap(_.checkpointRDD)

  /**
   * Get the list of dependencies of this RDD, taking into account whether the
   * RDD is checkpointed or not.
   */
  final def dependencies: Seq[Dependency[_]] = {
    checkpointRDD.map(r => List(new OneToOneDependency(r))).getOrElse {
      if (dependencies_ == null) {
        dependencies_ = getDependencies
      }
      dependencies_
    }
  }

  /**
   * Get the array of partitions of this RDD, taking into account whether the
   * RDD is checkpointed or not.
   */
  final def partitions: Array[Partition] = {
    checkpointRDD.map(_.partitions).getOrElse {
      if (partitions_ == null) {
        partitions_ = getPartitions
      }
      partitions_
    }
  }

  /**
   * Get the preferred locations of a partition (as hostnames), taking into account whether the
   * RDD is checkpointed.
   */
  final def preferredLocations(split: Partition): Seq[String] = {
    checkpointRDD.map(_.getPreferredLocations(split)).getOrElse {
      getPreferredLocations(split)
    }
  }

  /**
   * Internal method to this RDD; will read from cache if applicable, or otherwise compute it.
   * This should ''not'' be called by users directly, but is available for implementors of custom
   * subclasses of RDD.
   */
  final def iterator(split: Partition, context: TaskContext): Iterator[T] = {
    if (storageLevel != StorageLevel.NONE) {
      SparkEnv.get.cacheManager.getOrCompute(this, split, context, storageLevel)
    } else {
      computeOrReadCheckpoint(split, context)
    }
  }

  /**
   * Compute an RDD partition or read it from a checkpoint if the RDD is checkpointing.
   */
  private[spark] def computeOrReadCheckpoint(split: Partition, context: TaskContext): Iterator[T] = {
    if (isCheckpointed) {
      firstParent[T].iterator(split, context)
    } else {
      compute(split, context)
    }
  }

  // Transformations (return a new RDD)

  /**
   * Return a new RDD by applying a function to all elements of this RDD.
   */
  def map[U: ClassTag](f: T => U): RDD[U] = new MappedRDD(this, sc.clean(f))

  /**
   *  Return a new RDD by first applying a function to all elements of this
   *  RDD, and then flattening the results.
   */
  def flatMap[U: ClassTag](f: T => TraversableOnce[U]): RDD[U] =
    new FlatMappedRDD(this, sc.clean(f))

  /**
   * Return a new RDD containing only the elements that satisfy a predicate.
   */
  def filter(f: T => Boolean): RDD[T] = new FilteredRDD(this, sc.clean(f))

  /**
   * Return a new RDD containing the distinct elements in this RDD.
   */
  def distinct(numPartitions: Int): RDD[T] =
    map(x => (x, null)).reduceByKey((x, y) => x, numPartitions).map(_._1)

  def distinct(): RDD[T] = distinct(partitions.size)

  /**
   * Return a new RDD that has exactly numPartitions partitions.
   *
   * Can increase or decrease the level of parallelism in this RDD. Internally, this uses
   * a shuffle to redistribute data.
   *
   * If you are decreasing the number of partitions in this RDD, consider using `coalesce`,
   * which can avoid performing a shuffle.
   */
  def repartition(numPartitions: Int): RDD[T] = {
    coalesce(numPartitions, true)
  }

  /**
   * Return a new RDD that is reduced into `numPartitions` partitions.
   *
   * This results in a narrow dependency, e.g. if you go from 1000 partitions
   * to 100 partitions, there will not be a shuffle, instead each of the 100
   * new partitions will claim 10 of the current partitions.
   *
   * However, if you're doing a drastic coalesce, e.g. to numPartitions = 1,
   * this may result in your computation taking place on fewer nodes than
   * you like (e.g. one node in the case of numPartitions = 1). To avoid this,
   * you can pass shuffle = true. This will add a shuffle step, but means the
   * current upstream partitions will be executed in parallel (per whatever
   * the current partitioning is).
   *
   * Note: With shuffle = true, you can actually coalesce to a larger number
   * of partitions. This is useful if you have a small number of partitions,
   * say 100, potentially with a few partitions being abnormally large. Calling
   * coalesce(1000, shuffle = true) will result in 1000 partitions with the
   * data distributed using a hash partitioner.
   */
  def coalesce(numPartitions: Int, shuffle: Boolean = false): RDD[T] = {
    if (shuffle) {
      // include a shuffle step so that our upstream tasks are still distributed
      new CoalescedRDD(
        new ShuffledRDD[T, Null, (T, Null)](map(x => (x, null)),
        new HashPartitioner(numPartitions)),
        numPartitions).keys
    } else {
      new CoalescedRDD(this, numPartitions)
    }
  }

  /**
   * Return a sampled subset of this RDD.
   */
  def sample(withReplacement: Boolean, fraction: Double, seed: Int): RDD[T] =
    new SampledRDD(this, withReplacement, fraction, seed)

  def takeSample(withReplacement: Boolean, num: Int, seed: Int): Array[T] = {
    var fraction = 0.0
    var total = 0
    val multiplier = 3.0
    val initialCount = this.count()
    var maxSelected = 0

    if (num < 0) {
      throw new IllegalArgumentException("Negative number of elements requested")
    }

    if (initialCount > Integer.MAX_VALUE - 1) {
      maxSelected = Integer.MAX_VALUE - 1
    } else {
      maxSelected = initialCount.toInt
    }

    if (num > initialCount && !withReplacement) {
      total = maxSelected
      fraction = multiplier * (maxSelected + 1) / initialCount
    } else {
      fraction = multiplier * (num + 1) / initialCount
      total = num
    }

    val rand = new Random(seed)
    var samples = this.sample(withReplacement, fraction, rand.nextInt()).collect()

    // If the first sample didn't turn out large enough, keep trying to take samples;
    // this shouldn't happen often because we use a big multiplier for thei initial size
    while (samples.length < total) {
      samples = this.sample(withReplacement, fraction, rand.nextInt()).collect()
    }

    Utils.randomizeInPlace(samples, rand).take(total)
  }

  /**
   * Return the union of this RDD and another one. Any identical elements will appear multiple
   * times (use `.distinct()` to eliminate them).
   */
  def union(other: RDD[T]): RDD[T] = new UnionRDD(sc, Array(this, other))

  /**
   * Return the union of this RDD and another one. Any identical elements will appear multiple
   * times (use `.distinct()` to eliminate them).
   */
  def ++(other: RDD[T]): RDD[T] = this.union(other)

  /**
   * Return an RDD created by coalescing all elements within each partition into an array.
   */
  def glom(): RDD[Array[T]] = new GlommedRDD(this)

  /**
   * Return the Cartesian product of this RDD and another one, that is, the RDD of all pairs of
   * elements (a, b) where a is in `this` and b is in `other`.
   */
  def cartesian[U: ClassTag](other: RDD[U]): RDD[(T, U)] = new CartesianRDD(sc, this, other)

  /**
   * Return an RDD of grouped items.
   */
  def groupBy[K: ClassTag](f: T => K): RDD[(K, Seq[T])] =
    groupBy[K](f, defaultPartitioner(this))

  /**
   * Return an RDD of grouped elements. Each group consists of a key and a sequence of elements
   * mapping to that key.
   */
  def groupBy[K: ClassTag](f: T => K, numPartitions: Int): RDD[(K, Seq[T])] =
    groupBy(f, new HashPartitioner(numPartitions))

  /**
   * Return an RDD of grouped items.
   */
  def groupBy[K: ClassTag](f: T => K, p: Partitioner): RDD[(K, Seq[T])] = {
    val cleanF = sc.clean(f)
    this.map(t => (cleanF(t), t)).groupByKey(p)
  }

  /**
   * Return an RDD created by piping elements to a forked external process.
   */
  def pipe(command: String): RDD[String] = new PipedRDD(this, command)

  /**
   * Return an RDD created by piping elements to a forked external process.
   */
  def pipe(command: String, env: Map[String, String]): RDD[String] =
    new PipedRDD(this, command, env)


  /**
   * Return an RDD created by piping elements to a forked external process.
   * The print behavior can be customized by providing two functions.
   *
   * @param command command to run in forked process.
   * @param env environment variables to set.
   * @param printPipeContext Before piping elements, this function is called as an oppotunity
   *                         to pipe context data. Print line function (like out.println) will be
   *                         passed as printPipeContext's parameter.
   * @param printRDDElement Use this function to customize how to pipe elements. This function
   *                        will be called with each RDD element as the 1st parameter, and the
   *                        print line function (like out.println()) as the 2nd parameter.
   *                        An example of pipe the RDD data of groupBy() in a streaming way,
   *                        instead of constructing a huge String to concat all the elements:
   *                        def printRDDElement(record:(String, Seq[String]), f:String=>Unit) =
   *                          for (e <- record._2){f(e)}
   * @return the result RDD
   */
  def pipe(
      command: Seq[String],
      env: Map[String, String] = Map(),
      printPipeContext: (String => Unit) => Unit = null,
      printRDDElement: (T, String => Unit) => Unit = null): RDD[String] = {
    new PipedRDD(this, command, env,
      if (printPipeContext ne null) sc.clean(printPipeContext) else null,
      if (printRDDElement ne null) sc.clean(printRDDElement) else null)
  }

  /**
   * Return a new RDD by applying a function to each partition of this RDD.
   */
<<<<<<< HEAD
  def mapPartitions[U: ClassTag](f: Iterator[T] => Iterator[U],
    preservesPartitioning: Boolean = false): RDD[U] =
=======
  def mapPartitions[U: ClassManifest](
      f: Iterator[T] => Iterator[U], preservesPartitioning: Boolean = false): RDD[U] = {
>>>>>>> 3d4ad84b
    new MapPartitionsRDD(this, sc.clean(f), preservesPartitioning)
  }

  /**
   * Return a new RDD by applying a function to each partition of this RDD, while tracking the index
   * of the original partition.
   */
<<<<<<< HEAD
  def mapPartitionsWithIndex[U: ClassTag](
    f: (Int, Iterator[T]) => Iterator[U],
    preservesPartitioning: Boolean = false): RDD[U] =
    new MapPartitionsWithIndexRDD(this, sc.clean(f), preservesPartitioning)
=======
  def mapPartitionsWithIndex[U: ClassManifest](
      f: (Int, Iterator[T]) => Iterator[U], preservesPartitioning: Boolean = false): RDD[U] = {
    val func = (context: TaskContext, iter: Iterator[T]) => f(context.partitionId, iter)
    new MapPartitionsWithContextRDD(this, sc.clean(func), preservesPartitioning)
  }

  /**
   * Return a new RDD by applying a function to each partition of this RDD. This is a variant of
   * mapPartitions that also passes the TaskContext into the closure.
   */
  def mapPartitionsWithContext[U: ClassManifest](
      f: (TaskContext, Iterator[T]) => Iterator[U],
      preservesPartitioning: Boolean = false): RDD[U] = {
    new MapPartitionsWithContextRDD(this, sc.clean(f), preservesPartitioning)
  }
>>>>>>> 3d4ad84b

  /**
   * Return a new RDD by applying a function to each partition of this RDD, while tracking the index
   * of the original partition.
   */
  @deprecated("use mapPartitionsWithIndex", "0.7.0")
<<<<<<< HEAD
  def mapPartitionsWithSplit[U: ClassTag](
    f: (Int, Iterator[T]) => Iterator[U],
    preservesPartitioning: Boolean = false): RDD[U] =
    new MapPartitionsWithIndexRDD(this, sc.clean(f), preservesPartitioning)
=======
  def mapPartitionsWithSplit[U: ClassManifest](
      f: (Int, Iterator[T]) => Iterator[U], preservesPartitioning: Boolean = false): RDD[U] = {
    mapPartitionsWithIndex(f, preservesPartitioning)
  }
>>>>>>> 3d4ad84b

  /**
   * Maps f over this RDD, where f takes an additional parameter of type A.  This
   * additional parameter is produced by constructA, which is called in each
   * partition with the index of that partition.
   */
<<<<<<< HEAD
  def mapWith[A: ClassTag, U: ClassTag](constructA: Int => A, preservesPartitioning: Boolean = false)
    (f:(T, A) => U): RDD[U] = {
      def iterF(index: Int, iter: Iterator[T]): Iterator[U] = {
        val a = constructA(index)
        iter.map(t => f(t, a))
      }
    new MapPartitionsWithIndexRDD(this, sc.clean(iterF _), preservesPartitioning)
=======
  def mapWith[A: ClassManifest, U: ClassManifest]
      (constructA: Int => A, preservesPartitioning: Boolean = false)
      (f: (T, A) => U): RDD[U] = {
    def iterF(context: TaskContext, iter: Iterator[T]): Iterator[U] = {
      val a = constructA(context.partitionId)
      iter.map(t => f(t, a))
    }
    new MapPartitionsWithContextRDD(this, sc.clean(iterF _), preservesPartitioning)
>>>>>>> 3d4ad84b
  }

  /**
   * FlatMaps f over this RDD, where f takes an additional parameter of type A.  This
   * additional parameter is produced by constructA, which is called in each
   * partition with the index of that partition.
   */
<<<<<<< HEAD
  def flatMapWith[A: ClassTag, U: ClassTag](constructA: Int => A, preservesPartitioning: Boolean = false)
    (f:(T, A) => Seq[U]): RDD[U] = {
      def iterF(index: Int, iter: Iterator[T]): Iterator[U] = {
        val a = constructA(index)
        iter.flatMap(t => f(t, a))
      }
    new MapPartitionsWithIndexRDD(this, sc.clean(iterF _), preservesPartitioning)
=======
  def flatMapWith[A: ClassManifest, U: ClassManifest]
      (constructA: Int => A, preservesPartitioning: Boolean = false)
      (f: (T, A) => Seq[U]): RDD[U] = {
    def iterF(context: TaskContext, iter: Iterator[T]): Iterator[U] = {
      val a = constructA(context.partitionId)
      iter.flatMap(t => f(t, a))
    }
    new MapPartitionsWithContextRDD(this, sc.clean(iterF _), preservesPartitioning)
>>>>>>> 3d4ad84b
  }

  /**
   * Applies f to each element of this RDD, where f takes an additional parameter of type A.
   * This additional parameter is produced by constructA, which is called in each
   * partition with the index of that partition.
   */
<<<<<<< HEAD
  def foreachWith[A: ClassTag](constructA: Int => A)
    (f:(T, A) => Unit) {
      def iterF(index: Int, iter: Iterator[T]): Iterator[T] = {
        val a = constructA(index)
        iter.map(t => {f(t, a); t})
      }
    (new MapPartitionsWithIndexRDD(this, sc.clean(iterF _), true)).foreach(_ => {})
=======
  def foreachWith[A: ClassManifest](constructA: Int => A)(f: (T, A) => Unit) {
    def iterF(context: TaskContext, iter: Iterator[T]): Iterator[T] = {
      val a = constructA(context.partitionId)
      iter.map(t => {f(t, a); t})
    }
    new MapPartitionsWithContextRDD(this, sc.clean(iterF _), true).foreach(_ => {})
>>>>>>> 3d4ad84b
  }

  /**
   * Filters this RDD with p, where p takes an additional parameter of type A.  This
   * additional parameter is produced by constructA, which is called in each
   * partition with the index of that partition.
   */
<<<<<<< HEAD
  def filterWith[A: ClassTag](constructA: Int => A)
    (p:(T, A) => Boolean): RDD[T] = {
      def iterF(index: Int, iter: Iterator[T]): Iterator[T] = {
        val a = constructA(index)
        iter.filter(t => p(t, a))
      }
    new MapPartitionsWithIndexRDD(this, sc.clean(iterF _), true)
=======
  def filterWith[A: ClassManifest](constructA: Int => A)(p: (T, A) => Boolean): RDD[T] = {
    def iterF(context: TaskContext, iter: Iterator[T]): Iterator[T] = {
      val a = constructA(context.partitionId)
      iter.filter(t => p(t, a))
    }
    new MapPartitionsWithContextRDD(this, sc.clean(iterF _), true)
>>>>>>> 3d4ad84b
  }

  /**
   * Zips this RDD with another one, returning key-value pairs with the first element in each RDD,
   * second element in each RDD, etc. Assumes that the two RDDs have the *same number of
   * partitions* and the *same number of elements in each partition* (e.g. one was made through
   * a map on the other).
   */
  def zip[U: ClassTag](other: RDD[U]): RDD[(T, U)] = new ZippedRDD(sc, this, other)

  /**
   * Zip this RDD's partitions with one (or more) RDD(s) and return a new RDD by
   * applying a function to the zipped partitions. Assumes that all the RDDs have the
   * *same number of partitions*, but does *not* require them to have the same number
   * of elements in each partition.
   */
  def zipPartitions[B: ClassTag, V: ClassTag]
      (rdd2: RDD[B])
      (f: (Iterator[T], Iterator[B]) => Iterator[V]): RDD[V] =
    new ZippedPartitionsRDD2(sc, sc.clean(f), this, rdd2)

  def zipPartitions[B: ClassTag, C: ClassTag, V: ClassTag]
      (rdd2: RDD[B], rdd3: RDD[C])
      (f: (Iterator[T], Iterator[B], Iterator[C]) => Iterator[V]): RDD[V] =
    new ZippedPartitionsRDD3(sc, sc.clean(f), this, rdd2, rdd3)

  def zipPartitions[B: ClassTag, C: ClassTag, D: ClassTag, V: ClassTag]
      (rdd2: RDD[B], rdd3: RDD[C], rdd4: RDD[D])
      (f: (Iterator[T], Iterator[B], Iterator[C], Iterator[D]) => Iterator[V]): RDD[V] =
    new ZippedPartitionsRDD4(sc, sc.clean(f), this, rdd2, rdd3, rdd4)


  // Actions (launch a job to return a value to the user program)

  /**
   * Applies a function f to all elements of this RDD.
   */
  def foreach(f: T => Unit) {
    sc.runJob(this, (iter: Iterator[T]) => iter.foreach(f))
  }

  /**
   * Applies a function f to each partition of this RDD.
   */
  def foreachPartition(f: Iterator[T] => Unit) {
    sc.runJob(this, (iter: Iterator[T]) => f(iter))
  }

  /**
   * Return an array that contains all of the elements in this RDD.
   */
  def collect(): Array[T] = {
    val results = sc.runJob(this, (iter: Iterator[T]) => iter.toArray)
    Array.concat(results: _*)
  }

  /**
   * Return an array that contains all of the elements in this RDD.
   */
  def toArray(): Array[T] = collect()

  /**
   * Return an RDD that contains all matching values by applying `f`.
   */
  def collect[U: ClassTag](f: PartialFunction[T, U]): RDD[U] = {
    filter(f.isDefinedAt).map(f)
  }

  /**
   * Return an RDD with the elements from `this` that are not in `other`.
   *
   * Uses `this` partitioner/partition size, because even if `other` is huge, the resulting
   * RDD will be <= us.
   */
  def subtract(other: RDD[T]): RDD[T] =
    subtract(other, partitioner.getOrElse(new HashPartitioner(partitions.size)))

  /**
   * Return an RDD with the elements from `this` that are not in `other`.
   */
  def subtract(other: RDD[T], numPartitions: Int): RDD[T] =
    subtract(other, new HashPartitioner(numPartitions))

  /**
   * Return an RDD with the elements from `this` that are not in `other`.
   */
  def subtract(other: RDD[T], p: Partitioner): RDD[T] = {
    if (partitioner == Some(p)) {
      // Our partitioner knows how to handle T (which, since we have a partitioner, is
      // really (K, V)) so make a new Partitioner that will de-tuple our fake tuples
      val p2 = new Partitioner() {
        override def numPartitions = p.numPartitions
        override def getPartition(k: Any) = p.getPartition(k.asInstanceOf[(Any, _)]._1)
      }
      // Unfortunately, since we're making a new p2, we'll get ShuffleDependencies
      // anyway, and when calling .keys, will not have a partitioner set, even though
      // the SubtractedRDD will, thanks to p2's de-tupled partitioning, already be
      // partitioned by the right/real keys (e.g. p).
      this.map(x => (x, null)).subtractByKey(other.map((_, null)), p2).keys
    } else {
      this.map(x => (x, null)).subtractByKey(other.map((_, null)), p).keys
    }
  }

  /**
   * Reduces the elements of this RDD using the specified commutative and associative binary operator.
   */
  def reduce(f: (T, T) => T): T = {
    val cleanF = sc.clean(f)
    val reducePartition: Iterator[T] => Option[T] = iter => {
      if (iter.hasNext) {
        Some(iter.reduceLeft(cleanF))
      } else {
        None
      }
    }
    var jobResult: Option[T] = None
    val mergeResult = (index: Int, taskResult: Option[T]) => {
      if (taskResult != None) {
        jobResult = jobResult match {
          case Some(value) => Some(f(value, taskResult.get))
          case None => taskResult
        }
      }
    }
    sc.runJob(this, reducePartition, mergeResult)
    // Get the final result out of our Option, or throw an exception if the RDD was empty
    jobResult.getOrElse(throw new UnsupportedOperationException("empty collection"))
  }

  /**
   * Aggregate the elements of each partition, and then the results for all the partitions, using a
   * given associative function and a neutral "zero value". The function op(t1, t2) is allowed to
   * modify t1 and return it as its result value to avoid object allocation; however, it should not
   * modify t2.
   */
  def fold(zeroValue: T)(op: (T, T) => T): T = {
    // Clone the zero value since we will also be serializing it as part of tasks
    var jobResult = Utils.clone(zeroValue, sc.env.closureSerializer.newInstance())
    val cleanOp = sc.clean(op)
    val foldPartition = (iter: Iterator[T]) => iter.fold(zeroValue)(cleanOp)
    val mergeResult = (index: Int, taskResult: T) => jobResult = op(jobResult, taskResult)
    sc.runJob(this, foldPartition, mergeResult)
    jobResult
  }

  /**
   * Aggregate the elements of each partition, and then the results for all the partitions, using
   * given combine functions and a neutral "zero value". This function can return a different result
   * type, U, than the type of this RDD, T. Thus, we need one operation for merging a T into an U
   * and one operation for merging two U's, as in scala.TraversableOnce. Both of these functions are
   * allowed to modify and return their first argument instead of creating a new U to avoid memory
   * allocation.
   */
  def aggregate[U: ClassTag](zeroValue: U)(seqOp: (U, T) => U, combOp: (U, U) => U): U = {
    // Clone the zero value since we will also be serializing it as part of tasks
    var jobResult = Utils.clone(zeroValue, sc.env.closureSerializer.newInstance())
    val cleanSeqOp = sc.clean(seqOp)
    val cleanCombOp = sc.clean(combOp)
    val aggregatePartition = (it: Iterator[T]) => it.aggregate(zeroValue)(cleanSeqOp, cleanCombOp)
    val mergeResult = (index: Int, taskResult: U) => jobResult = combOp(jobResult, taskResult)
    sc.runJob(this, aggregatePartition, mergeResult)
    jobResult
  }

  /**
   * Return the number of elements in the RDD.
   */
  def count(): Long = {
    sc.runJob(this, (iter: Iterator[T]) => {
      // Use a while loop to count the number of elements rather than iter.size because
      // iter.size uses a for loop, which is slightly slower in current version of Scala.
      var result = 0L
      while (iter.hasNext) {
        result += 1L
        iter.next()
      }
      result
    }).sum
  }

  /**
   * (Experimental) Approximate version of count() that returns a potentially incomplete result
   * within a timeout, even if not all tasks have finished.
   */
  def countApprox(timeout: Long, confidence: Double = 0.95): PartialResult[BoundedDouble] = {
    val countElements: (TaskContext, Iterator[T]) => Long = { (ctx, iter) =>
      var result = 0L
      while (iter.hasNext) {
        result += 1L
        iter.next()
      }
      result
    }
    val evaluator = new CountEvaluator(partitions.size, confidence)
    sc.runApproximateJob(this, countElements, evaluator, timeout)
  }

  /**
   * Return the count of each unique value in this RDD as a map of (value, count) pairs. The final
   * combine step happens locally on the master, equivalent to running a single reduce task.
   */
  def countByValue(): Map[T, Long] = {
    if (elementClassTag.runtimeClass.isArray) {
      throw new SparkException("countByValue() does not support arrays")
    }
    // TODO: This should perhaps be distributed by default.
    def countPartition(iter: Iterator[T]): Iterator[OLMap[T]] = {
      val map = new OLMap[T]
      while (iter.hasNext) {
        val v = iter.next()
        map.put(v, map.getLong(v) + 1L)
      }
      Iterator(map)
    }
    def mergeMaps(m1: OLMap[T], m2: OLMap[T]): OLMap[T] = {
      val iter = m2.object2LongEntrySet.fastIterator()
      while (iter.hasNext) {
        val entry = iter.next()
        m1.put(entry.getKey, m1.getLong(entry.getKey) + entry.getLongValue)
      }
      return m1
    }
    val myResult = mapPartitions(countPartition).reduce(mergeMaps)
    myResult.asInstanceOf[java.util.Map[T, Long]]   // Will be wrapped as a Scala mutable Map
  }

  /**
   * (Experimental) Approximate version of countByValue().
   */
  def countByValueApprox(
      timeout: Long,
      confidence: Double = 0.95
      ): PartialResult[Map[T, BoundedDouble]] = {
    if (elementClassTag.runtimeClass.isArray) {
      throw new SparkException("countByValueApprox() does not support arrays")
    }
    val countPartition: (TaskContext, Iterator[T]) => OLMap[T] = { (ctx, iter) =>
      val map = new OLMap[T]
      while (iter.hasNext) {
        val v = iter.next()
        map.put(v, map.getLong(v) + 1L)
      }
      map
    }
    val evaluator = new GroupedCountEvaluator[T](partitions.size, confidence)
    sc.runApproximateJob(this, countPartition, evaluator, timeout)
  }

  /**
   * Take the first num elements of the RDD. It works by first scanning one partition, and use the
   * results from that partition to estimate the number of additional partitions needed to satisfy
   * the limit.
   */
  def take(num: Int): Array[T] = {
    if (num == 0) {
      return new Array[T](0)
    }

    val buf = new ArrayBuffer[T]
    val totalParts = this.partitions.length
    var partsScanned = 0
    while (buf.size < num && partsScanned < totalParts) {
      // The number of partitions to try in this iteration. It is ok for this number to be
      // greater than totalParts because we actually cap it at totalParts in runJob.
      var numPartsToTry = 1
      if (partsScanned > 0) {
        // If we didn't find any rows after the first iteration, just try all partitions next.
        // Otherwise, interpolate the number of partitions we need to try, but overestimate it
        // by 50%.
        if (buf.size == 0) {
          numPartsToTry = totalParts - 1
        } else {
          numPartsToTry = (1.5 * num * partsScanned / buf.size).toInt
        }
      }
      numPartsToTry = math.max(0, numPartsToTry)  // guard against negative num of partitions

      val left = num - buf.size
      val p = partsScanned until math.min(partsScanned + numPartsToTry, totalParts)
      val res = sc.runJob(this, (it: Iterator[T]) => it.take(left).toArray, p, allowLocal = true)

      res.foreach(buf ++= _.take(num - buf.size))
      partsScanned += numPartsToTry
    }

    return buf.toArray
  }

  /**
   * Return the first element in this RDD.
   */
  def first(): T = take(1) match {
    case Array(t) => t
    case _ => throw new UnsupportedOperationException("empty collection")
  }

  /**
   * Returns the top K elements from this RDD as defined by
   * the specified implicit Ordering[T].
   * @param num the number of top elements to return
   * @param ord the implicit ordering for T
   * @return an array of top elements
   */
  def top(num: Int)(implicit ord: Ordering[T]): Array[T] = {
    mapPartitions { items =>
      val queue = new BoundedPriorityQueue[T](num)
      queue ++= items
      Iterator.single(queue)
    }.reduce { (queue1, queue2) =>
      queue1 ++= queue2
      queue1
    }.toArray.sorted(ord.reverse)
  }

  /**
   * Returns the first K elements from this RDD as defined by
   * the specified implicit Ordering[T] and maintains the
   * ordering.
   * @param num the number of top elements to return
   * @param ord the implicit ordering for T
   * @return an array of top elements
   */
  def takeOrdered(num: Int)(implicit ord: Ordering[T]): Array[T] = top(num)(ord.reverse)

  /**
   * Save this RDD as a text file, using string representations of elements.
   */
  def saveAsTextFile(path: String) {
    this.map(x => (NullWritable.get(), new Text(x.toString)))
      .saveAsHadoopFile[TextOutputFormat[NullWritable, Text]](path)
  }

  /**
   * Save this RDD as a compressed text file, using string representations of elements.
   */
  def saveAsTextFile(path: String, codec: Class[_ <: CompressionCodec]) {
    this.map(x => (NullWritable.get(), new Text(x.toString)))
      .saveAsHadoopFile[TextOutputFormat[NullWritable, Text]](path, codec)
  }

  /**
   * Save this RDD as a SequenceFile of serialized objects.
   */
  def saveAsObjectFile(path: String) {
    this.mapPartitions(iter => iter.grouped(10).map(_.toArray))
      .map(x => (NullWritable.get(), new BytesWritable(Utils.serialize(x))))
      .saveAsSequenceFile(path)
  }

  /**
   * Creates tuples of the elements in this RDD by applying `f`.
   */
  def keyBy[K](f: T => K): RDD[(K, T)] = {
    map(x => (f(x), x))
  }

  /** A private method for tests, to look at the contents of each partition */
  private[spark] def collectPartitions(): Array[Array[T]] = {
    sc.runJob(this, (iter: Iterator[T]) => iter.toArray)
  }

  /**
   * Mark this RDD for checkpointing. It will be saved to a file inside the checkpoint
   * directory set with SparkContext.setCheckpointDir() and all references to its parent
   * RDDs will be removed. This function must be called before any job has been
   * executed on this RDD. It is strongly recommended that this RDD is persisted in
   * memory, otherwise saving it on a file will require recomputation.
   */
  def checkpoint() {
    if (context.checkpointDir.isEmpty) {
      throw new Exception("Checkpoint directory has not been set in the SparkContext")
    } else if (checkpointData.isEmpty) {
      checkpointData = Some(new RDDCheckpointData(this))
      checkpointData.get.markForCheckpoint()
    }
  }

  /**
   * Return whether this RDD has been checkpointed or not
   */
  def isCheckpointed: Boolean = {
    checkpointData.map(_.isCheckpointed).getOrElse(false)
  }

  /**
   * Gets the name of the file to which this RDD was checkpointed
   */
  def getCheckpointFile: Option[String] = {
    checkpointData.flatMap(_.getCheckpointFile)
  }

  // =======================================================================
  // Other internal methods and fields
  // =======================================================================

  private var storageLevel: StorageLevel = StorageLevel.NONE

  /** Record user function generating this RDD. */
  private[spark] val origin = Utils.formatSparkCallSite

  private[spark] def elementClassTag: ClassTag[T] = classTag[T]

  private[spark] var checkpointData: Option[RDDCheckpointData[T]] = None

  /** Returns the first parent RDD */
  protected[spark] def firstParent[U: ClassTag] = {
    dependencies.head.rdd.asInstanceOf[RDD[U]]
  }

  /** The [[org.apache.spark.SparkContext]] that this RDD was created on. */
  def context = sc

  // Avoid handling doCheckpoint multiple times to prevent excessive recursion
  private var doCheckpointCalled = false

  /**
   * Performs the checkpointing of this RDD by saving this. It is called by the DAGScheduler
   * after a job using this RDD has completed (therefore the RDD has been materialized and
   * potentially stored in memory). doCheckpoint() is called recursively on the parent RDDs.
   */
  private[spark] def doCheckpoint() {
    if (!doCheckpointCalled) {
      doCheckpointCalled = true
      if (checkpointData.isDefined) {
        checkpointData.get.doCheckpoint()
      } else {
        dependencies.foreach(_.rdd.doCheckpoint())
      }
    }
  }

  /**
   * Changes the dependencies of this RDD from its original parents to a new RDD (`newRDD`)
   * created from the checkpoint file, and forget its old dependencies and partitions.
   */
  private[spark] def markCheckpointed(checkpointRDD: RDD[_]) {
    clearDependencies()
    partitions_ = null
    deps = null    // Forget the constructor argument for dependencies too
  }

  /**
   * Clears the dependencies of this RDD. This method must ensure that all references
   * to the original parent RDDs is removed to enable the parent RDDs to be garbage
   * collected. Subclasses of RDD may override this method for implementing their own cleaning
   * logic. See [[org.apache.spark.rdd.UnionRDD]] for an example.
   */
  protected def clearDependencies() {
    dependencies_ = null
  }

  /** A description of this RDD and its recursive dependencies for debugging. */
  def toDebugString: String = {
    def debugString(rdd: RDD[_], prefix: String = ""): Seq[String] = {
      Seq(prefix + rdd + " (" + rdd.partitions.size + " partitions)") ++
        rdd.dependencies.flatMap(d => debugString(d.rdd, prefix + "  "))
    }
    debugString(this).mkString("\n")
  }

  override def toString: String = "%s%s[%d] at %s".format(
    Option(name).map(_ + " ").getOrElse(""),
    getClass.getSimpleName,
    id,
    origin)

  def toJavaRDD() : JavaRDD[T] = {
    new JavaRDD(this)(elementClassTag)
  }

}<|MERGE_RESOLUTION|>--- conflicted
+++ resolved
@@ -443,13 +443,8 @@
   /**
    * Return a new RDD by applying a function to each partition of this RDD.
    */
-<<<<<<< HEAD
   def mapPartitions[U: ClassTag](f: Iterator[T] => Iterator[U],
-    preservesPartitioning: Boolean = false): RDD[U] =
-=======
-  def mapPartitions[U: ClassManifest](
-      f: Iterator[T] => Iterator[U], preservesPartitioning: Boolean = false): RDD[U] = {
->>>>>>> 3d4ad84b
+    preservesPartitioning: Boolean = false): RDD[U] = {
     new MapPartitionsRDD(this, sc.clean(f), preservesPartitioning)
   }
 
@@ -457,13 +452,7 @@
    * Return a new RDD by applying a function to each partition of this RDD, while tracking the index
    * of the original partition.
    */
-<<<<<<< HEAD
   def mapPartitionsWithIndex[U: ClassTag](
-    f: (Int, Iterator[T]) => Iterator[U],
-    preservesPartitioning: Boolean = false): RDD[U] =
-    new MapPartitionsWithIndexRDD(this, sc.clean(f), preservesPartitioning)
-=======
-  def mapPartitionsWithIndex[U: ClassManifest](
       f: (Int, Iterator[T]) => Iterator[U], preservesPartitioning: Boolean = false): RDD[U] = {
     val func = (context: TaskContext, iter: Iterator[T]) => f(context.partitionId, iter)
     new MapPartitionsWithContextRDD(this, sc.clean(func), preservesPartitioning)
@@ -473,45 +462,28 @@
    * Return a new RDD by applying a function to each partition of this RDD. This is a variant of
    * mapPartitions that also passes the TaskContext into the closure.
    */
-  def mapPartitionsWithContext[U: ClassManifest](
+  def mapPartitionsWithContext[U: ClassTag](
       f: (TaskContext, Iterator[T]) => Iterator[U],
       preservesPartitioning: Boolean = false): RDD[U] = {
     new MapPartitionsWithContextRDD(this, sc.clean(f), preservesPartitioning)
   }
->>>>>>> 3d4ad84b
 
   /**
    * Return a new RDD by applying a function to each partition of this RDD, while tracking the index
    * of the original partition.
    */
   @deprecated("use mapPartitionsWithIndex", "0.7.0")
-<<<<<<< HEAD
   def mapPartitionsWithSplit[U: ClassTag](
-    f: (Int, Iterator[T]) => Iterator[U],
-    preservesPartitioning: Boolean = false): RDD[U] =
-    new MapPartitionsWithIndexRDD(this, sc.clean(f), preservesPartitioning)
-=======
-  def mapPartitionsWithSplit[U: ClassManifest](
       f: (Int, Iterator[T]) => Iterator[U], preservesPartitioning: Boolean = false): RDD[U] = {
     mapPartitionsWithIndex(f, preservesPartitioning)
   }
->>>>>>> 3d4ad84b
 
   /**
    * Maps f over this RDD, where f takes an additional parameter of type A.  This
    * additional parameter is produced by constructA, which is called in each
    * partition with the index of that partition.
    */
-<<<<<<< HEAD
-  def mapWith[A: ClassTag, U: ClassTag](constructA: Int => A, preservesPartitioning: Boolean = false)
-    (f:(T, A) => U): RDD[U] = {
-      def iterF(index: Int, iter: Iterator[T]): Iterator[U] = {
-        val a = constructA(index)
-        iter.map(t => f(t, a))
-      }
-    new MapPartitionsWithIndexRDD(this, sc.clean(iterF _), preservesPartitioning)
-=======
-  def mapWith[A: ClassManifest, U: ClassManifest]
+  def mapWith[A: ClassTag, U: ClassTag]
       (constructA: Int => A, preservesPartitioning: Boolean = false)
       (f: (T, A) => U): RDD[U] = {
     def iterF(context: TaskContext, iter: Iterator[T]): Iterator[U] = {
@@ -519,7 +491,6 @@
       iter.map(t => f(t, a))
     }
     new MapPartitionsWithContextRDD(this, sc.clean(iterF _), preservesPartitioning)
->>>>>>> 3d4ad84b
   }
 
   /**
@@ -527,16 +498,7 @@
    * additional parameter is produced by constructA, which is called in each
    * partition with the index of that partition.
    */
-<<<<<<< HEAD
-  def flatMapWith[A: ClassTag, U: ClassTag](constructA: Int => A, preservesPartitioning: Boolean = false)
-    (f:(T, A) => Seq[U]): RDD[U] = {
-      def iterF(index: Int, iter: Iterator[T]): Iterator[U] = {
-        val a = constructA(index)
-        iter.flatMap(t => f(t, a))
-      }
-    new MapPartitionsWithIndexRDD(this, sc.clean(iterF _), preservesPartitioning)
-=======
-  def flatMapWith[A: ClassManifest, U: ClassManifest]
+  def flatMapWith[A: ClassTag, U: ClassTag]
       (constructA: Int => A, preservesPartitioning: Boolean = false)
       (f: (T, A) => Seq[U]): RDD[U] = {
     def iterF(context: TaskContext, iter: Iterator[T]): Iterator[U] = {
@@ -544,7 +506,6 @@
       iter.flatMap(t => f(t, a))
     }
     new MapPartitionsWithContextRDD(this, sc.clean(iterF _), preservesPartitioning)
->>>>>>> 3d4ad84b
   }
 
   /**
@@ -552,22 +513,12 @@
    * This additional parameter is produced by constructA, which is called in each
    * partition with the index of that partition.
    */
-<<<<<<< HEAD
-  def foreachWith[A: ClassTag](constructA: Int => A)
-    (f:(T, A) => Unit) {
-      def iterF(index: Int, iter: Iterator[T]): Iterator[T] = {
-        val a = constructA(index)
-        iter.map(t => {f(t, a); t})
-      }
-    (new MapPartitionsWithIndexRDD(this, sc.clean(iterF _), true)).foreach(_ => {})
-=======
-  def foreachWith[A: ClassManifest](constructA: Int => A)(f: (T, A) => Unit) {
+  def foreachWith[A: ClassTag](constructA: Int => A)(f: (T, A) => Unit) {
     def iterF(context: TaskContext, iter: Iterator[T]): Iterator[T] = {
       val a = constructA(context.partitionId)
       iter.map(t => {f(t, a); t})
     }
     new MapPartitionsWithContextRDD(this, sc.clean(iterF _), true).foreach(_ => {})
->>>>>>> 3d4ad84b
   }
 
   /**
@@ -575,22 +526,12 @@
    * additional parameter is produced by constructA, which is called in each
    * partition with the index of that partition.
    */
-<<<<<<< HEAD
-  def filterWith[A: ClassTag](constructA: Int => A)
-    (p:(T, A) => Boolean): RDD[T] = {
-      def iterF(index: Int, iter: Iterator[T]): Iterator[T] = {
-        val a = constructA(index)
-        iter.filter(t => p(t, a))
-      }
-    new MapPartitionsWithIndexRDD(this, sc.clean(iterF _), true)
-=======
-  def filterWith[A: ClassManifest](constructA: Int => A)(p: (T, A) => Boolean): RDD[T] = {
+  def filterWith[A: ClassTag](constructA: Int => A)(p: (T, A) => Boolean): RDD[T] = {
     def iterF(context: TaskContext, iter: Iterator[T]): Iterator[T] = {
       val a = constructA(context.partitionId)
       iter.filter(t => p(t, a))
     }
     new MapPartitionsWithContextRDD(this, sc.clean(iterF _), true)
->>>>>>> 3d4ad84b
   }
 
   /**
